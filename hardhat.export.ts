import * as dotenv from 'dotenv';

import '@nomicfoundation/hardhat-toolbox';
import '@nomicfoundation/hardhat-chai-matchers';
import '@nomiclabs/hardhat-vyper';
import { HardhatUserConfig } from 'hardhat/config';
import 'hardhat-deploy';
import 'hardhat-contract-sizer';
import 'hardhat-gas-reporter';
import SDK from 'tapioca-sdk';
import { HttpNetworkConfig } from 'hardhat/types';
require('@primitivefi/hardhat-dodoc');
import 'hardhat-tracer';

dotenv.config({ path: './env/.env' });
const { NODE_ENV = 'mainnet' } = process.env;

if (!NODE_ENV || NODE_ENV === '') {
    throw `Please specify witch environment file you want to use\n \
    E.g: NODE_ENV={environmentFileHere} yarn hardhat ${process.argv
        .slice(2, process.argv.length)
        .join(' ')}`;
}
dotenv.config({ path: `./env/${process.env.NODE_ENV}.env` });

const supportedChains = SDK.API.utils.getSupportedChains().reduce(
    (sdkChains, chain) => ({
        ...sdkChains,
        [chain.name]: <HttpNetworkConfig>{
            accounts:
                process.env.PRIVATE_KEY !== undefined
                    ? [process.env.PRIVATE_KEY]
                    : [],
            live: true,
            url:
                chain.rpc == 'https://api.avax-test.network/ext/bc/C/rpc'
                    ? 'https://rpc.ankr.com/avalanche_fuji'
                    : chain.rpc.replace(
                          '<api_key>',
                          process.env.ALCHEMY_API_KEY,
                      ),
            gasMultiplier: chain.tags[0] === 'testnet' ? 2 : 1,
            chainId: Number(chain.chainId),
            tags: [...chain.tags],
        },
    }),
    {} as { [key in TNetwork]: HttpNetworkConfig },
);

const chain = supportedChains[NODE_ENV == 'mainnet' ? 'ethereum' : NODE_ENV];

const config: HardhatUserConfig & { dodoc?: any; vyper: any } = {
    SDK: { project: 'tapioca-strategies' },
    defaultNetwork: 'hardhat',
    namedAccounts: {
        deployer: 0,
    },
    solidity: {
        compilers: [
            {
                version: '0.6.12',
                settings: {
                    optimizer: {
                        enabled: true,
                        runs: 200,
                    },
                },
            },
            {
                version: '0.7.6',
                settings: {
                    optimizer: {
                        enabled: true,
                        runs: 200,
                    },
                },
            },
            {
                version: '0.8.9',
                settings: {
                    viaIR: true,
                    optimizer: {
                        enabled: true,
                        runs: 200,
                    },
                },
            },
            {
                version: '0.8.18',
                settings: {
                    viaIR: true,
                    optimizer: {
                        enabled: true,
                        runs: 200,
                    },
                },
            },
        ],
    },
    vyper: {
        compilers: [{ version: '0.2.16' }],
    },

    networks: {
        ...supportedChains,
        hardhat: {
<<<<<<< HEAD
            saveDeployments: false,
            ...(chain?.url && {
                forking: {
                    url: chain.url,
                    ...(process.env.FORKING_BLOCK_NUMBER ? {
                        blockNumber: parseInt(process.env.FORKING_BLOCK_NUMBER)
                    } : null),
                }
            }),
=======
            forking: {
                blockNumber: 16963096,
                url: `https://eth-mainnet.alchemyapi.io/v2/${process.env.ALCHEMY_API_KEY}`,
            },
>>>>>>> 763edb1d
            hardfork: 'merge',
            allowUnlimitedContractSize: true,
            accounts: {
                mnemonic:
                    'test test test test test test test test test test test junk',
                count: 10,
                accountsBalance: '1000000000000000000000',
            },
            tags: ['testnet'],
        },
    },
    dodoc: {
        runOnCompile: false,
        freshOutput: true,
        exclude: [],
    },
    etherscan: {
        apiKey: {
            goerli: process.env.BLOCKSCAN_KEY ?? '',
            arbitrumGoerli: process.env.ARBITRUM_GOERLI_KEY ?? '',
            avalancheFujiTestnet: process.env.AVALANCHE_FUJI_KEY ?? '',
            bscTestnet: process.env.BSC_KEY ?? '',
            polygonMumbai: process.env.POLYGON_MUMBAI ?? '',
            ftmTestnet: process.env.FTM_TESTNET ?? '',
        },
        customChains: [],
    },
    mocha: {
        timeout: 50000000,
    },
};

export default config;<|MERGE_RESOLUTION|>--- conflicted
+++ resolved
@@ -104,22 +104,19 @@
     networks: {
         ...supportedChains,
         hardhat: {
-<<<<<<< HEAD
             saveDeployments: false,
             ...(chain?.url && {
                 forking: {
                     url: chain.url,
-                    ...(process.env.FORKING_BLOCK_NUMBER ? {
-                        blockNumber: parseInt(process.env.FORKING_BLOCK_NUMBER)
-                    } : null),
-                }
+                    ...(process.env.FORKING_BLOCK_NUMBER
+                        ? {
+                              blockNumber: parseInt(
+                                  process.env.FORKING_BLOCK_NUMBER,
+                              ),
+                          }
+                        : null),
+                },
             }),
-=======
-            forking: {
-                blockNumber: 16963096,
-                url: `https://eth-mainnet.alchemyapi.io/v2/${process.env.ALCHEMY_API_KEY}`,
-            },
->>>>>>> 763edb1d
             hardfork: 'merge',
             allowUnlimitedContractSize: true,
             accounts: {
